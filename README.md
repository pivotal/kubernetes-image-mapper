--- conflicted
+++ resolved
@@ -99,10 +99,7 @@
 kubectl delete deployment kubernetes-bootcamp
 kubectl delete -f config/samples/mapper_v1alpha1_imagemap.yaml
 make undeploy IMG=<some-registry>/<project-name>:tag
-<<<<<<< HEAD
 kubectl delete -f https://github.com/jetstack/cert-manager/releases/download/v0.12.0/cert-manager.yaml
-```
-=======
 ```
 
 ## Tilt
@@ -120,5 +117,4 @@
 in the root of this repository. If you make changes to the code, they will be synchronised
 to the cluster and built there after which the running container will be updated.
 
-To undeploy the webhook, stop tilt using ctrl+c, then run `tilt down`.
->>>>>>> ce0ee2f2
+To undeploy the webhook, stop tilt using ctrl+c, then run `tilt down`.